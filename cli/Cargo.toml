# Copyright 2018-2021 the Deno authors. All rights reserved. MIT license.

[package]
name = "deno"
version = "1.10.3"
license = "MIT"
authors = ["the Deno authors"]
edition = "2018"
description = "Provides the deno executable"
repository = "https://github.com/denoland/deno"
default-run = "deno"

[[bin]]
name = "deno"
path = "main.rs"

[[bench]]
name = "deno_bench"
harness = false
path = "./bench/main.rs"

[build-dependencies]
<<<<<<< HEAD
deno_broadcast_channel = { path = "../extensions/broadcast_channel", version = "0.1.0" }
deno_console = { version = "0.7.0", path = "../extensions/console" }
deno_core = { version = "0.88.0", path = "../core" }
deno_crypto = { version = "0.21.0", path = "../extensions/crypto" }
deno_fetch = { version = "0.29.0", path = "../extensions/fetch" }
deno_file = { version = "0.6.0", path = "../extensions/file" }
deno_timers = { version = "0.5.0", path = "../extensions/timers" }
deno_url = { version = "0.7.0", path = "../extensions/url" }
deno_web = { version = "0.38.0", path = "../extensions/web" }
deno_webgpu = { version = "0.8.0", path = "../extensions/webgpu" }
deno_webidl = { version = "0.7.0", path = "../extensions/webidl" }
deno_websocket = { version = "0.12.0", path = "../extensions/websocket" }
deno_webstorage = { version = "0.2.0", path = "../extensions/webstorage" }
=======
deno_core = { path = "../core", version = "0.88.1" }
deno_runtime = { path = "../runtime", version = "0.15.1" }
>>>>>>> 1567c101
regex = "1.4.3"
serde = { version = "1.0.125", features = ["derive"] }

[target.'cfg(windows)'.build-dependencies]
winapi = "0.3.9"
winres = "0.1.11"

[dependencies]
deno_core = { path = "../core", version = "0.88.1" }
deno_doc = "0.4.0"
deno_lint = "0.5.0"
deno_runtime = { path = "../runtime", version = "0.15.1" }

atty = "0.2.14"
base64 = "0.13.0"
byteorder = "1.4.3"
clap = "2.33.3"
data-url = "0.1.0"
dissimilar = "1.0.2"
dprint-plugin-json = "0.10.2"
dprint-plugin-markdown = "0.7.1"
dprint-plugin-typescript = "0.45.0"
encoding_rs = "0.8.28"
env_logger = "0.8.3"
fancy-regex = "0.5.0"
filetime = "0.2.14"
http = "0.2.3"
indexmap = { version = "1.6.2", features = ["serde"] }
jsonc-parser = { version = "0.17.0", features = ["serde"] }
lazy_static = "1.4.0"
libc = "0.2.93"
log = { version = "0.4.14", features = ["serde"] }
lspower = "1.0.0"
notify = "5.0.0-pre.7"
num_cpus = "1.13.0"
percent-encoding = "2.1.0"
pin-project = "1.0.6"
regex = "1.4.3"
ring = "0.16.20"
rustyline = { version = "8.0.0", default-features = false }
rustyline-derive = "0.4.0"
semver-parser = "0.10.2"
serde = { version = "1.0.125", features = ["derive"] }
shell-escape = "0.1.5"
sourcemap = "6.0.1"
swc_bundler = "0.34.0"
swc_common = { version = "0.10.18", features = ["sourcemap"] }
swc_ecmascript = { version = "0.33.0", features = ["codegen", "dep_graph", "parser", "proposal", "react", "transforms", "typescript", "visit"] }
tempfile = "3.2.0"
termcolor = "1.1.2"
text-size = "1.1.0"
tokio = { version = "1.6.1", features = ["full"] }
tokio-rustls = "0.22.0"
uuid = { version = "0.8.2", features = ["v4", "serde"] }
walkdir = "2.3.2"

[target.'cfg(windows)'.dependencies]
fwdansi = "1.1.0"
winapi = { version = "0.3.9", features = ["knownfolders", "mswsock", "objbase", "shlobj", "tlhelp32", "winbase", "winerror", "winsock2"] }

[dev-dependencies]
# Used in benchmark
chrono = "0.4.19"
os_pipe = "0.9.2"
test_util = { path = "../test_util" }
tower-test = "0.4.0"
trust-dns-server = "0.20.1"
trust-dns-client = "0.20.1"

[target.'cfg(unix)'.dev-dependencies]
exec = "0.3.1" # Used in test_raw_tty
nix = "0.20.0"

[package.metadata.winres]
# This section defines the metadata that appears in the deno.exe PE header.
OriginalFilename = "deno.exe"
LegalCopyright = "© Deno contributors & Deno Land Inc. MIT licensed."
ProductName = "Deno"
FileDescription = "Deno: A secure runtime for JavaScript and TypeScript"<|MERGE_RESOLUTION|>--- conflicted
+++ resolved
@@ -20,24 +20,19 @@
 path = "./bench/main.rs"
 
 [build-dependencies]
-<<<<<<< HEAD
 deno_broadcast_channel = { path = "../extensions/broadcast_channel", version = "0.1.0" }
-deno_console = { version = "0.7.0", path = "../extensions/console" }
-deno_core = { version = "0.88.0", path = "../core" }
-deno_crypto = { version = "0.21.0", path = "../extensions/crypto" }
-deno_fetch = { version = "0.29.0", path = "../extensions/fetch" }
-deno_file = { version = "0.6.0", path = "../extensions/file" }
-deno_timers = { version = "0.5.0", path = "../extensions/timers" }
-deno_url = { version = "0.7.0", path = "../extensions/url" }
-deno_web = { version = "0.38.0", path = "../extensions/web" }
-deno_webgpu = { version = "0.8.0", path = "../extensions/webgpu" }
-deno_webidl = { version = "0.7.0", path = "../extensions/webidl" }
-deno_websocket = { version = "0.12.0", path = "../extensions/websocket" }
-deno_webstorage = { version = "0.2.0", path = "../extensions/webstorage" }
-=======
-deno_core = { path = "../core", version = "0.88.1" }
-deno_runtime = { path = "../runtime", version = "0.15.1" }
->>>>>>> 1567c101
+deno_console = { version = "0.7.1", path = "../extensions/console" }
+deno_core = { version = "0.88.1", path = "../core" }
+deno_crypto = { version = "0.21.1", path = "../extensions/crypto" }
+deno_fetch = { version = "0.29.1", path = "../extensions/fetch" }
+deno_file = { version = "0.6.1", path = "../extensions/file" }
+deno_timers = { version = "0.5.1", path = "../extensions/timers" }
+deno_url = { version = "0.7.1", path = "../extensions/url" }
+deno_web = { version = "0.38.1", path = "../extensions/web" }
+deno_webgpu = { version = "0.8.1", path = "../extensions/webgpu" }
+deno_webidl = { version = "0.7.1", path = "../extensions/webidl" }
+deno_websocket = { version = "0.12.1", path = "../extensions/websocket" }
+deno_webstorage = { version = "0.2.1", path = "../extensions/webstorage" }
 regex = "1.4.3"
 serde = { version = "1.0.125", features = ["derive"] }
 
